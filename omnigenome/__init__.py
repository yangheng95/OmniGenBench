# -*- coding: utf-8 -*-
# file: __init__.py
# time: 14:53 06/04/2024
# author: YANG, HENG <hy345@exeter.ac.uk> (杨恒)
# github: https://github.com/yangheng95
# huggingface: https://huggingface.co/yangheng
# google scholar: https://scholar.google.com/citations?user=NPq5a_0AAAAJ&hl=en
# Copyright (C) 2019-2024. All Rights Reserved.

__name__ = "OmniGenome"
<<<<<<< HEAD
__version__ = "0.2.7alpha"
=======

__version__ = "0.2.6alpha1"

>>>>>>> 5c07f0e6
__author__ = "YANG, HENG"
__email__ = "yangheng2021@gmail.com"
__license__ = "Apache-2.0"

from .auto.auto_bench.auto_bench import AutoBench
from .auto.auto_bench.auto_bench_config import AutoBenchConfig
from .auto.bench_hub.bench_hub import BenchHub
from .auto.auto_train.auto_train import AutoTrain
from .auto.auto_bench.auto_bench_cli import run_bench, bench_command
from .auto.auto_train.auto_train_cli import run_train, train_command

from .src import dataset as dataset
from .src import metric as metric
from .src import model as model
from .src import tokenizer as tokenizer
from .src.abc.abstract_dataset import OmniGenomeDataset
from .src.abc.abstract_metric import OmniGenomeMetric
from .src.abc.abstract_model import OmniGenomeModel
from .src.abc.abstract_tokenizer import OmniGenomeTokenizer
from .src.abc.abstract_tokenizer import OmniGenomeTokenizer as AutoTokenizer
from .src.dataset.omnigenome_dataset import OmniGenomeDatasetForSequenceClassification
from .src.dataset.omnigenome_dataset import OmniGenomeDatasetForSequenceRegression
from .src.dataset.omnigenome_dataset import OmniGenomeDatasetForTokenClassification
from .src.dataset.omnigenome_dataset import OmniGenomeDatasetForTokenRegression
from .src.metric import ClassificationMetric, RegressionMetric, RankingMetric
from .src.misc import utils as utils
from .src.misc.utils import clean_temp_dir_pt_files
from .src.model import (
    OmniGenomeModelForSequenceClassification,
    OmniGenomeModelForMultiLabelSequenceClassification,
    OmniGenomeModelForTokenClassification,
    OmniGenomeModelForSequenceRegression,
    OmniGenomeModelForTokenRegression,
    OmniGenomeModelForStructuralImputation,
    OmniGenomeModelForMatrixRegression,
    OmniGenomeModelForMatrixClassification,
    OmniGenomeModelForMLM,
    OmniGenomeModelForSeq2Seq,
    OmniGenomeModelForRNADesign,
    OmniGenomeModelForEmbedding,
    OmniGenomeModelForAugmentation,
)
from .src.lora.lora_model import OmniLoraModel
from .src.tokenizer import OmniBPETokenizer
from .src.tokenizer import OmniKmersTokenizer
from .src.tokenizer import OmniSingleNucleotideTokenizer
from .src.trainer.hf_trainer import HFTrainer
from .src.trainer.trainer import Trainer
from .src.trainer.accelerate_trainer import AccelerateTrainer

from .utility.hub_utils import download_benchmark
from .utility.hub_utils import download_model
from .utility.hub_utils import download_pipeline
from .utility import hub_utils as hub_utils

from .utility.model_hub.model_hub import ModelHub

from .utility.dataset_hub.dataset_hub import load_benchmark_datasets

from .utility.pipeline_hub.pipeline import Pipeline
from .utility.pipeline_hub.pipeline_hub import PipelineHub

from .src.model.module_utils import OmniGenomePooling


__all__ = [
    "load_benchmark_datasets",
    "OmniGenomeDataset",
    "OmniGenomeModel",
    "OmniGenomeMetric",
    "AutoTokenizer",
    "OmniGenomeTokenizer",
    "OmniKmersTokenizer",
    "OmniSingleNucleotideTokenizer",
    "OmniBPETokenizer",
    "ModelHub",
    "Pipeline",
    "PipelineHub",
    "BenchHub",
    "AutoBench",
    "AutoBenchConfig",
    "utils",
    "model",
    "tokenizer",
    "dataset",
    "OmniGenomeModelForSequenceClassification",
    "OmniGenomeModelForMultiLabelSequenceClassification",
    "OmniGenomeModelForTokenClassification",
    "OmniGenomeModelForSequenceRegression",
    "OmniGenomeModelForTokenRegression",
    "OmniGenomeModelForStructuralImputation",
    "OmniGenomeModelForMatrixRegression",
    "OmniGenomeModelForMatrixClassification",
    "OmniGenomeModelForMLM",
    "OmniGenomeModelForSeq2Seq",
    "OmniGenomeDatasetForTokenClassification",
    "OmniGenomeDatasetForTokenRegression",
    "OmniGenomeDatasetForSequenceClassification",
    "OmniGenomeDatasetForSequenceRegression",
    "OmniLoraModel",
    "ClassificationMetric",
    "RegressionMetric",
    "RankingMetric",
    "Trainer",
    "HFTrainer",
    "AccelerateTrainer",
    "AutoBenchConfig",
    "AutoBench",
    "download_benchmark",
    "download_model",
    "download_pipeline",
]


LOGO1 = r"""                       
    **@@ #========= @@**            ___                     _ 
      **@@ +----- @@**             / _ \  _ __ ___   _ __  (_)
        **@@ = @@**               | | | || '_ ` _ \ | '_ \ | |
           **@@                   | |_| || | | | | || | | || |
        @@** = **@@                \___/ |_| |_| |_||_| |_||_|
     @@** ------+ **@@                
   @@** =========# **@@            ____  
  @@ ---------------+ @@          / ___|  ___  _ __    ___   _ __ ___    ___ 
 @@ ================== @@        | |  _  / _ \| '_ \  / _ \ | '_ ` _ \  / _ \
  @@ +--------------- @@         | |_| ||  __/| | | || (_) || | | | | ||  __/ 
   @@** #========= **@@           \____| \___||_| |_| \___/ |_| |_| |_| \___| 
    @@** +------ **@@          
       @@** = **@@           
          @@**                    ____                      _   
       **@@ = @@**               | __ )   ___  _ __    ___ | |__  
    **@@ -----+  @@**            |  _ \  / _ \| '_ \  / __|| '_ \ 
  **@@ ==========# @@**          | |_) ||  __/| | | || (__ | | | |
  @@ --------------+ @@**        |____/  \___||_| |_| \___||_| |_|
"""

LOGO2 = r"""
                                
   **  +----------- **           ___                     _ 
  @@                 @@         / _ \  _ __ ___   _ __  (_)
 @@* #============== *@@       | | | || '_ ` _ \ | '_ \ | |
 @@*                 *@@       | |_| || | | | | || | | || |
 *@@  +------------ *@@         \___/ |_| |_| |_||_| |_||_|
  *@*               @@*       
   *@@  #========= @@*        
    *@@*         *@@*          
      *@@  +---@@@*              ____  
        *@@*   **               / ___|  ___  _ __    ___   _ __ ___    ___ 
          **@**                | |  _  / _ \| '_ \  / _ \ | '_ ` _ \  / _ \ 
        *@@* *@@*              | |_| ||  __/| | | || (_) || | | | | ||  __/ 
      *@@ ---+  @@*             \____| \___||_| |_| \___/ |_| |_| |_| \___| 
    *@@*         *@@*          
   *@@ =========#  @@*         
  *@@               @@*        
 *@@ -------------+  @@*        ____                      _   
 @@                   @@       | __ )   ___  _ __    ___ | |__ 
 @@ ===============#  @@       |  _ \  / _ \| '_ \  / __|| '_ \ 
  @@                 @@        | |_) ||  __/| | | || (__ | | | |
   ** -----------+  **         |____/  \___||_| |_| \___||_| |_|
"""

art_dna_color_map = {
    "*": "blue",  # Bases represented by '*'
    "@": "white",  # Bases represented by '@'
    "-": "yellow",  # Hydrogen bonds, assuming '-' represents a bond
    "=": "light_cyan",  # Hydrogen bonds, assuming '=' represents a bond
    "+": "yellow",  # '+' symbols in cyan
    " ": "black",  # Use red for undefined characters
}
import random

LOGO = random.choice([LOGO1, LOGO2])
print(LOGO)

clean_temp_dir_pt_files()<|MERGE_RESOLUTION|>--- conflicted
+++ resolved
@@ -7,14 +7,9 @@
 # google scholar: https://scholar.google.com/citations?user=NPq5a_0AAAAJ&hl=en
 # Copyright (C) 2019-2024. All Rights Reserved.
 
-__name__ = "OmniGenome"
-<<<<<<< HEAD
+__name__ = "omnigenome"
 __version__ = "0.2.7alpha"
-=======
 
-__version__ = "0.2.6alpha1"
-
->>>>>>> 5c07f0e6
 __author__ = "YANG, HENG"
 __email__ = "yangheng2021@gmail.com"
 __license__ = "Apache-2.0"
