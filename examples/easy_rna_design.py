--- conflicted
+++ resolved
@@ -1,4 +1,3 @@
-<<<<<<< HEAD
 # -*- coding: utf-8 -*-
 # file: easy_rna_design.py
 # time: 16:46 28/05/2024
@@ -13,22 +12,24 @@
 import os
 from transformers import OmniGenomeModelForSeq2SeqLM
 
+
 def predict_contrafold_structure(sequences):
     structures = []
-    contra_fold_bin = '../contrafold/src/contrafold'
+    contra_fold_bin = "../contrafold/src/contrafold"
     if not isinstance(sequences, list):
         sequences = [sequences]
 
     for i, seq in enumerate(sequences):
-        fname = f'temp/temp_{seq[:100]}_{i}.txt'
-        with open(fname, 'w') as f:
-            f.write(f'{seq}\n')
-        with os.popen(f'{contra_fold_bin} predict {fname}') as p:
+        fname = f"temp/temp_{seq[:100]}_{i}.txt"
+        with open(fname, "w") as f:
+            f.write(f"{seq}\n")
+        with os.popen(f"{contra_fold_bin} predict {fname}") as p:
             result = p.read()
-            structure = result.split('\n')[-2]
+            structure = result.split("\n")[-2]
         # print(structure)
         structures.append(structure)
     return structures
+
 
 if __name__ == "__main__":
     target_structures = []
@@ -49,7 +50,9 @@
     structures = target_structures[:]
 
     # model = OmniGenomeModelForSeq2SeqLM.from_pretrained("anonymous8/OmniGenome-186M")
-    model = OmniGenomeModelForSeq2SeqLM.from_pretrained("benchmark/genomic_foundation_models/OmniGenomeV3-186M")
+    model = OmniGenomeModelForSeq2SeqLM.from_pretrained(
+        "benchmark/genomic_foundation_models/OmniGenomeV3-186M"
+    )
     model.to("cuda") if torch.cuda.is_available() else model.to("cpu")
 
     num_all = 0
@@ -66,49 +69,4 @@
             "Accuracy:",
             num_acc / (i + 1) * 100,
             "%",
-        )
-=======
-# -*- coding: utf-8 -*-
-# file: easy_rna_design.py
-# time: 16:46 28/05/2024
-# author: YANG, HENG <hy345@exeter.ac.uk> (杨恒)
-# github: https://github.com/yangheng95
-# huggingface: https://huggingface.co/yangheng
-# google scholar: https://scholar.google.com/citations?user=NPq5a_0AAAAJ&hl=en
-# Copyright (C) 2019-2024. All Rights Reserved.
-
-
-import torch
-
-from transformers import OmniGenomeModelForSeq2SeqLM
-
-if __name__ == "__main__":
-    target_structures = []
-    sequences = []
-    with open("eterna100_vienna2.txt", encoding="utf8", mode="r") as f:
-        for line in f.readlines()[1:]:
-            parts = line.split("\t")
-            target_structures.append(parts[4].strip())
-            sequences.append(parts[5].strip())
-
-    structures = target_structures[:]
-
-    model = OmniGenomeModelForSeq2SeqLM.from_pretrained("anonymous8/OmniGenome-186M")
-    model.to("cuda") if torch.cuda.is_available() else model.to("cpu")
-
-    num_all = 0
-    num_acc = 0
-    for i, structure in enumerate(structures):
-        candidate_sequences = model.design(
-            structure, num_population=50, num_generation=30
-        )
-        if candidate_sequences:
-            num_acc += 1
-        print(
-            f"Puzzle {i + 1}:",
-            candidate_sequences,
-            "Accuracy:",
-            num_acc / (i + 1) * 100,
-            "%",
-        )
->>>>>>> 6c8dfa59
+        )